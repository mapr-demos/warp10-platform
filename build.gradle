//
//   Copyright 2016  Cityzen Data
//
//   Licensed under the Apache License, Version 2.0 (the "License");
//   you may not use this file except in compliance with the License.
//   You may obtain a copy of the License at
//
//     http://www.apache.org/licenses/LICENSE-2.0
//
//   Unless required by applicable law or agreed to in writing, software
//   distributed under the License is distributed on an "AS IS" BASIS,
//   WITHOUT WARRANTIES OR CONDITIONS OF ANY KIND, either express or implied.
//   See the License for the specific language governing permissions and
//   limitations under the License.
//

buildscript {
    repositories {
        jcenter()
        maven {
            url "https://plugins.gradle.org/m2"
        }
    }
    dependencies {
        classpath "gradle.plugin.com.selesse:gradle-git-changelog:0.2.0"
    }
}

plugins {
    id "com.jfrog.bintray" version "1.4"
    id "com.selesse.git.changelog" version "0.2.0"
}

allprojects {
    // List of dependencies for Warpscript
    ext.mc2DepsList = []

    // List of unique dependency names (index)
    ext.mc2DepsIndex = [] as Set

    // List of dependencies required by Warpscript
    ext.requiredLibsMc2 = [ 'warpscript', 'libthrift', 'bcprov-jdk16', 'boon', 'commons-io', 'commons-codec', 'commons-lang', 'commons-lang3', 'commons-math3', 'compiler', 'core', 'curator-x-discovery', 'geoxplib', 'guava', \
     'hadoop-common', 'hadoop-mapreduce-client-core', 'java-merge-sort', 'jetty-servlets', 'joda-time', 'jruby-complete', 'jtransforms', 'jts', 'junit', 'jython', 'kafka_2.11', \
     'luaj-jse', 'oss-client', 'renjin-script-engine', 'sensision', 'slf4j-api' ]
}

subprojects {
    apply plugin: 'java';
    apply plugin: 'eclipse';
    apply plugin: 'idea';
    apply plugin: 'maven';
    apply plugin: 'maven-publish';
    apply plugin: 'com.jfrog.bintray'

    group = 'io.warp10'

    sourceCompatibility = 1.7
    targetCompatibility = 1.7

    //map key = archive base name : value a artifact version
    ext {
        warp10Version = [:]
        commonVersion = getVersionName('')
        warp10Version['warp10'] = commonVersion
        warp10Version['warpscript'] = commonVersion
        warp10Version['hbaseFilters'] = commonVersion
        warp10Version['crypto'] = commonVersion
        warp10Version['token'] = commonVersion

        stagingUser = project.hasProperty('stagingUser') ? project.property('stagingUser') : System.getenv('STAGEING_USER')
        stagingURL = project.hasProperty('stagingURL') ? project.property('stagingURL') : System.getenv('STAGEING_URL')

        if (null == stagingUser || null == stagingURL) {
            stagingUser = ''
            stagingURL = ''
        }

        warpScriptPublishUser = project.hasProperty('warpScriptPublishUser') ? project.property('warpScriptPublishUser') : System.getenv('WARPSCRIPTPUBLISH_USER')
        warpScriptPublishURL = project.hasProperty('warpScriptPublishURL') ? project.property('warpScriptPublishURL') : System.getenv('WARPSCRIPTPUBLISH_URL')

        if (null == warpScriptPublishUser || null == warpScriptPublishURL) {
            warpScriptPublishUser = ''
            warpScriptPublishURL = ''
        }

        gradle.taskGraph.whenReady { graph ->
            println "building warp10 version=$version"
            if (graph.hasTask(uploadArchives) || graph.hasTask(bintrayUpload)) {
                //if (!(version ==~ /\d+\.\d+\.\d+\-\d+\-\w+/)) {
                //    throw new GradleException("Cannot upload archive: version ${version} is not correct (X.X.X-X-X)")
                //}

                if (!isGitRepoSynced()) {
                    throw new GradleException("Cannot upload archive: local repo contains uncommited files (git status -u no --porcelain)")
                }
            }

        }
    }

    //
    // Configurations scp uploadArchives task
    //
    configurations {
        deployerJars
    }

    //
    // Repositories for dependency resolution For all subprojects
    repositories {
        jcenter()
        maven {
            url 'https://repository.apache.org/content/groups/public'
        }
        mavenCentral()
        mavenLocal()
        maven {
            url "http://maven.twttr.com"
        }
        // bedatadriven - http://www.renjin.org/#downloads
        maven {
            url "http://nexus.bedatadriven.com/content/groups/public/"
        }
        maven {
            url "http://repo.opengeo.org/"
        }

        maven {
            url 'https://dl.bintray.com/hbs/maven'
        }

        maven {
            url 'https://dl.bintray.com/cityzendata/maven'
        }

        //maven {
        //  url "https://repository.apache.org/content/repositories/orgapachehbase-1065"
        //}
    }

    //
    // Force versions
    //
    configurations.all {
        resolutionStrategy {
            // fail eagerly on version conflict (includes transitive dependencies)
            // e.g. multiple different versions of the same dependency (group and name are equal)
            //failOnVersionConflict()

            // force certain versions of dependencies (including transitive)
            //  *append new forced modules:
            // This is needed to force Guava to 15.0 and not 17.0 as Renjin pulls
            // HBase does not work with > 15.0
            force 'com.google.guava:guava:15.0'
        }
    }


    // GLOBAL DEPENDENCIES
    dependencies {
        //UPLOAD ARTIFACTS THROUGH SSH
        deployerJars 'org.apache.maven.wagon:wagon-ssh-external:2.8'
    }
   
    // COMPILE OPTIONS
    compileJava {
      if (null != System.getProperty("nojvmDebug")) {
        options.compilerArgs << '-g:none'
      } else {
        options.compilerArgs << '-g'
      }

      //options.debug = false;
      //options.optimize = false;
      //options.debugOptions.debugLevel = ''
    }

    //
    // IDE CONFIGURATIONS 
    //
    // IDEA DEFAULT CONFIGURATION
    idea {
        module {
            inheritOutputDirs = true
        }
    }
    // ECLIPSE
    eclipse {
      classpath {
        //customizing the classes output directory:
        defaultOutputDir = file('build-eclipse')

        //default settings for downloading sources and Javadoc:
        downloadSources = true
        downloadJavadoc = false
      }
    }
    
    // global tasks
    //
    // MUST appear before task dependencies can be defined
    //
    task generateThrift << {
        // Delete the thrift dir if exists
        if (thriftOutputDir.exists()) {
            thriftOutputDir.deleteDir()
        }
        thriftOutputDir.mkdirs()

        ext.thriftFiles = fileTree(dir: 'src/main/thrift').matching { include '**/*.thrift' }
        thriftFiles.collect {
            ext.file = relativePath(it)
            exec {
                executable = (null != System.getenv('THRIFT_HOME')) ? System.getenv('THRIFT_HOME') + '/bin/thrift' : 'thrift'
                args = ['--gen', 'java:hashcode,private-members', '-o', thriftOutputDir, ext.file]
            }
        }
    }

    // DEPLOY ON MAVEN REPO WITH SCP
    uploadArchives {
        repositories {
            repositories.mavenDeployer {
                configuration = configurations.deployerJars
                uniqueVersion = false

                repository(url: "scpexe://${stagingURL}") {
                    authentication(userName: "${stagingUser}")
                }
            }
        }
    }

    // DEPLOY ON BINTRAY
    bintray {
        user = project.hasProperty('bintrayUser') ? project.property('bintrayUser') : System.getenv('BINTRAY_USER')
        key = project.hasProperty('bintrayApiKey') ? project.property('bintrayApiKey') : System.getenv('BINTRAY_API_KEY')

        dryRun = false

        publications = ['crypto', 'token']

        pkg {
            repo = 'maven'
            name = 'warp10'
            licenses = ['Apache-2.0']
            vcsUrl = 'https://github.com/cityzendata/warp10-platform.git'
            version {
                released  = new Date()
            }
        }
    }
}

// ------------------------------------------------------------------
//                    AUTO RELEASE MANAGEMENT
// Gets the version name from the latest Git tag
// if no commit occurs -> the name of the tag likes 0.0.1
// if commit occurs -> 0.0.1-12-aabb1122 (number of commits + version number)
// ------------------------------------------------------------------
def getVersionName(String revision) {
    String newRevision = revision

    if (!revision.endsWith('SNAPSHOT')) {
        def stdout = new ByteArrayOutputStream()
        exec {
            commandLine 'git', 'describe', '--tags', '--always'
            standardOutput = stdout
        }
        newRevision = stdout.toString().trim()
    }
    return newRevision
}

def updateRevision(String revision) {
    //
    // update Revision File
    //
    File versionFile = new File(rootProject.projectDir, "warp10/src/main/java/io/warp10/Revision.java")
    String fileContent = versionFile.text
    String newContent = fileContent.replaceAll(/(REVISION = ")(.*)(";)/){
        fullMatch, varName, oldVersion, endLine -> return "$varName$revision$endLine"
    }
    versionFile.write(newContent)

    return revision
}

//
// Check local git repo is synced with the remote
//
def isGitRepoSynced() {
    def stdout = new ByteArrayOutputStream()
    exec {
        commandLine 'git', 'status', '-u', 'no', '--porcelain'
        standardOutput = stdout
    }

    //
    // Exclude Revision.java & gradle.properties
    //
    String val = stdout.toString().replaceAll(/.*\/Revision.java\n/, '')
    val = val.replaceAll(/.*\/gradle.properties\n/, '')

    return (0 == val.trim().size())
}

//
// Generate custom pom for WarpScript with the minimal dependencies
//
def genPomForWarpscript(Object pom) {
    pom.withXml {
        // compute the list of dependencies
        project(":warp10").configurations.compile.resolvedConfiguration.firstLevelModuleDependencies.each {
            directDep ->
                addChildsToWarpscriptDeps(directDep)
        }

        def dependenciesNode = asNode().appendNode('dependencies')
        mc2DepsList.each {
            def dependencyNode = dependenciesNode.appendNode('dependency')
            dependencyNode.appendNode('groupId', it.getModuleGroup())
            dependencyNode.appendNode('artifactId', it.getModuleName())
            dependencyNode.appendNode('version', it.getModuleVersion())
        }
    }
}

//
// Add the root dependency and all its children (transitive dependencies) to the list
//
def addChildsToWarpscriptDeps (def pResolvedDependency) {

    pResolvedDependency.children.each {
        addChildsToWarpscriptDeps(it)
    }

    // Add the dependency and its children if it has not been seen before and if this dependency is required by Warpscript
    def depName = pResolvedDependency.getModuleName()
    if(!mc2DepsIndex.contains(depName) && isDepRequired(depName)) {
        mc2DepsIndex << depName
        mc2DepsList << pResolvedDependency
    }
}

def boolean isDepRequired(String currentDep ) {
    return requiredLibsMc2.any { currentDep.equalsIgnoreCase(it) }
}

// ------------------------------------------------------------------
// ----------------------------- WARP 10 ----------------------------
// ------------------------------------------------------------------
project(':warp10') {
    archivesBaseName = 'warp10'
    version = updateRevision(getVersionName(warp10Version[archivesBaseName]))

    //
    // Configurations
    //
    configurations {
        provided
    }

    // ---------------- Constants ----------------
    ext.thriftOutputDir = new File('warp10/src/generated/thrift');

    sourceSets {
        main {
            compileClasspath += configurations.provided
            java {
                srcDirs 'src/generated/thrift/gen-java'
            }
        }
    }

    dependencies {
        provided group: 'javax.servlet', name: 'servlet-api', version: '2.5'

        //
        // io.warp10 dependencies
        //
        compile group: 'io.warp10', name: 'crypto', version: warp10Version['crypto']
        compile group: 'io.warp10', name: 'token', version: warp10Version['token']
        compile group: 'io.warp10', name: 'sensision', version: '1.0.5'

        //compile group: 'org.xerial.snappy', name: 'snappy-java', version: '1.0.4.1'
        compile group: 'joda-time', name: 'joda-time', version: '2.2'
        compile group: 'junit', name: 'junit', version: '4.4'
        compile group: 'com.google.inject', name: 'guice', version: '3.0'
        compile group: 'com.google.inject.extensions', name: 'guice-servlet', version: '3.0'
        compile group: 'org.apache.commons', name: 'commons-math3', version: '3.3'


        compile group: 'org.bouncycastle', name: 'bcprov-jdk16', version: '1.46'

        //
        // Processing
        //
        compile group: 'org.processing', name: 'core', version: '3.0'

        //
        // Reinjin
        //
        compile group: 'org.renjin', name: 'renjin-script-engine', version: '0.7.1548'

        //
        // Lua
        //
        compile group: 'org.luaj', name: 'luaj-jse', version: '3.0.1'

        //
        // Ruby
        //
        compile group: 'org.jruby', name: 'jruby-complete', version: '9.0.0.0.rc2'

        //
        // Python
        //
        compile group: 'org.python', name: 'jython', version: '2.7.0'

        //
        // Lz4, pure Java implementation
        //
        //compile group: 'net.jpountz.lz4', name: 'lz4', version: '1.2.0'

        //
        // HBase 1.0.0
        //
        compile group: 'org.apache.hbase', name: 'hbase-client', version: '1.0.0'
        compile group: 'org.apache.hbase', name: 'hbase-examples', version: '1.0.0'
        compile group: 'org.apache.hbase', name: 'hbase-common', version: '1.0.0'
        compile group: 'org.apache.hbase', name: 'hbase-protocol', version: '1.0.0'

        // Consider using -indy version of groovy-all
        compile group: 'org.codehaus.groovy', name: 'groovy-all', version: '2.1.6'
        compile group: 'org.fusesource.jansi', name: 'jansi', version: '1.6'
        //compile group: 'org.mvel', name: 'mvel2', version: '2.1.5.Final'
        compile group: 'com.esotericsoftware.kryo', name: 'kryo', version: '2.21'
        compile group: 'org.eclipse.jetty', name: 'jetty-server', version: '9.0.5.v20130815'
        compile group: 'org.eclipse.jetty', name: 'jetty-servlets', version: '9.0.5.v20130815'
        compile group: 'org.eclipse.jetty.websocket', name: 'websocket-server', version: '9.0.5.v20130815'
        compile group: 'org.eclipse.jetty.websocket', name: 'websocket-client', version: '9.0.5.v20130815'
        compile group: 'com.netflix.curator', name: 'curator-x-discovery', version: '1.3.3'
        //compile group: 'com.google.code.gson', name: 'gson', version: '2.2.4'
        compile group: 'io.fastjson', name: 'boon', version: '0.14'
        compile group: 'org.slf4j', name: 'slf4j-api', version: '1.7.5'

        //
        // FFT
        //
        compile group: 'com.github.rwl', name: 'jtransforms', version: '2.4.0'

        //
        // Pyrolite
        //
        compile group: 'net.razorvine', name: 'pyrolite', version: '4.10'

        //
        // LevelDB
        //
        //compile group: 'leveldb', name: 'leveldb', version: '0.7-SNAPSHOT-uber'
        compile group: 'org.fusesource.leveldbjni', name: 'leveldbjni-all', version: '1.7'
        compile group: 'org.iq80.leveldb', name: 'leveldb', version: '0.6'
        compile group: 'org.xerial.snappy', name: 'snappy-java', version: '1.0.5'
        compile group: 'org.iq80.snappy', name: 'snappy', version: '0.3'

        //
        // Worf
        //
        compile group: 'jline', name: 'jline', version: '2.13'

        //
        // Mustache
        //
        compile group: 'com.github.spullara.mustache.java', name: 'compiler', version: '0.9.1'

        //
        // Geo
        //
        compile group: 'com.geoxp', name: 'geoxplib', version: '1.0.0-rc1'

        //
        // Java Merge Sort
        //
        compile group: 'com.fasterxml', name: 'java-merge-sort', version: '0.5.3'

        // @see http://www.mail-archive.com/dev@kafka.apache.org/msg03829.html
        //compile("org.apache.kafka:kafka_2.9.2:0.8.1.1") {
        compile("org.apache.kafka:kafka_2.11:0.8.2.2") {
            exclude module: 'jms'
            exclude module: 'jmxtools'
            exclude module: 'jmxri'
        }
    }

    jar {
        zip64 = true

        manifest {
            attributes(
                    "Implementation-Title": "Warp10",
                    "Implementation-Vendor": "Warp 10",
                    "Implementation-Version": version)
        }
    }

    task pack(type: Jar) {
        zip64 = true
        ext.warpSuffixName = null != System.getProperty('warp') ? System.getProperty('warp') : ""
        appendix = "${warpSuffixName}"

        manifest {
            attributes("Main-Class": "io.warp10.standalone.Warp")
            attributes("Implementation-Title": "Warp 10")
            attributes("Implementation-Version": version)
        }

        from files(sourceSets.main.output.classesDir)
        from {
            configurations.compile.collect {
                it.isDirectory() ? it : zipTree(it).matching {
                    exclude { it.toString().contains('servlet-api') }
                    exclude { it.toString().contains('jmh') }
                    exclude { it.toString().contains('junit') }
                    exclude { it.toString().contains('parquet') }
                }
            }
        } {
            exclude 'META-INF/*.DSA'
            exclude 'META-INF/*.RSA'
            exclude 'about.html'
            exclude 'about_files/**'
            exclude 'plugin.properties'
            exclude 'jetty-dir.css'
        }
        with jar
    }

    task createTarArchive(type: Exec, dependsOn: pack) {
        workingDir = '.'
        commandLine = [ "${workingDir}/src/main/sh/package.sh", getVersionName(warp10Version['warp10']), "${buildDir}/.."]
    }

    publishing {
        publications {
            warp10(MavenPublication) {
                artifact("${buildDir}/libs/warp10-" + getVersionName(warp10Version['warp10']) + ".tar.gz"){
                    extension = 'tar.gz'
                }
                groupId 'io.warp10'
                artifactId archivesBaseName
                version version
            }
        }
    }

    bintray {
        dryRun = false

        user = project.hasProperty('bintrayUser') ? project.property('bintrayUser') : System.getenv('BINTRAY_USER')
        key = project.hasProperty('bintrayApiKey') ? project.property('bintrayApiKey') : System.getenv('BINTRAY_API_KEY')

        publications = [ 'warp10' ]

        pkg {
            repo = 'generic'
            name = 'warp10'
            licenses = ['Apache-2.0']
            vcsUrl = 'https://github.com/cityzendata/warp10-platform.git'
            version {
                name = getVersionName(warp10Version['warp10'])
                released  = new Date()
                vcsTag = getVersionName(warp10Version['warp10'])
            }
        }
    }

    changelog {
        // The title appears at the top of the changelog.
        // Default value: the name of the project.
        title = "${project.name} - Changelog"

        // The output directory where the report is generated.
        // Default value: main resource directory, or the "build" directory
        outputDirectory = file("$projectDir")

        // The name of the report to generate.
        // Default value: CHANGELOG.md
        fileName = "changelog.txt"

        // The range of commits the changelog should be composed of.
        // Default value: 'beginning' (i.e. full changelog)
        // Possible values: 'beginning', 'last_tag', 'xxx'
        //
        // 'last_tag' will use all the commits since the last tag,
        // 'beginning' will use all commits since the initial commit (default)
        // 'xxx' will use all the tags since the 'xxx' Git reference (i.e. `since = 1.2.0` will display the changelog
        //       since the 1.2.0 tag, excluding 1.2.0)
        since = 'beginning'

        // The output formats that should be generated.
        // Default value: ['markdown']
        // Possible values: 'html', 'markdown'.
        formats = ['html', 'markdown']


        // The Git "pretty" changelog commit format.
        // Default value: %ad%x09%s (%an), which produces:
        // Thu May 7 20:10:33 2015 -0400    Initial commit (Alex Selesse)
        commitFormat = '%ad%x09%s'

        // Specifies a commit format for Markdown.
        // Default value: '* %s (%an)', which produces:
        // * Initial commit (Alex Selesse)
        markdown {
            commitFormat = '* %s'
        }

        // Specifies a commit format for the HTML template.
        // Default value: see commitFormat
        html {
            commitFormat = '%s'

            // The Groovy HTML template used to generate the HTML changelog.
            // See http://docs.groovy-lang.org/latest/html/documentation/template-engines.html
        //    template = file("$projectDir/htmlTemplate").text
        }

        // A closure that returns 'true' if the line should be included in the changelog.
        // Default value: accept everything, { true }
        includeLines = {
            !it.contains("Merge")
        }

        // A closure that transforms a changelog String.
        // Default value: the identity closure, { it }
        //
        // For example, to remove '[ci skip]' from the changelog messages:
        //processLines = {
        //    String input = it as String
        //    if (input.contains('[ci skip] ')) {
        //        input = input.minus('[ci skip] ')
        //    }
        //    input
        //}
    }

    //
    // Tasks dependencies
    //
    compileJava.dependsOn generateThrift
    pack.dependsOn generateChangelog
    uploadArchives.dependsOn pack
    bintrayUpload.dependsOn createTarArchive
}

// ------------------------------------------------------------------
// ------------------------- WARPSCRIPT -----------------------------
// ------------------------------------------------------------------
project(':warpscript') {
    archivesBaseName = 'warpscript'
    group = 'io.warp10'
    version = getVersionName(warp10Version[archivesBaseName])

    jar {
      zip64 = true

      manifest {
        attributes(
            "Implementation-Title": "WarpScript",
            "Implementation-Vendor": "Warp 10",
            "Implementation-Version": version)
      }

      from project(":warp10").sourceSets.main.output
        include 'io/warp10/script/**'
        include 'io/warp10/WarpConfig.class'
<<<<<<< HEAD
        include 'io/warp10/DoubleUtils.class'
        include 'io/warp10/FloatUtils.class'
        include 'io/warp10/SmartPattern.class'
        include 'io/warp10/WarpURLEncoder.class'
=======
        include 'io/warp10/WarpURLEncoder.class'
        include 'io/warp10/DoubleUtils.class'
        include 'io/warp10/FloatUtils.class'
>>>>>>> 5e7614b0
        include 'io/warp10/Revision.class'
        include 'io/warp10/continuum/Configuration.class'
        include 'io/warp10/continuum/TimeSource.class'
        include 'io/warp10/continuum/Tokens.class'
        include 'io/warp10/continuum/Tokens$*'
        include 'io/warp10/continuum/gts/**'
        include 'io/warp10/continuum/store/Constants.class'
        include 'io/warp10/continuum/store/DirectoryClient.class'
        include 'io/warp10/continuum/store/GTSDecoderIterator.class'
        include 'io/warp10/continuum/store/thrift/data/**'
        include 'io/warp10/warp/sdk/**'
        include 'io/warp10/continuum/geo/GeoDirectoryClient.class'
        include 'io/warp10/continuum/geo/GeoDirectoryThriftClient.class'
        include 'io/warp10/continuum/store/StoreClient.class'
        include 'io/warp10/hadoop/**'

        from project(":token").sourceSets.main.output
        include 'io/warp10/quasar/token/thrift/data/**'
        include 'io/warp10/quasar/filter/QuasarTokenFilter.class'
        include 'io/warp10/quasar/filter/exception/QuasarTokenException.class'

        from project(":crypto").sourceSets.main.output
        include 'io/warp10/crypto/**'

    }

  model {
    tasks.generatePomFileForWarpscriptPublication {
      destination = file("$buildDir/generated-pom.xml")
    }
  }

    publishing {
      publications {
        warpscript(MavenPublication) {
          from components.java
          groupId 'io.warp10'
          artifactId archivesBaseName
          version version
          genPomForWarpscript(pom)
        }
      }
    }

    // DEPLOY ON MAVEN REPO WITH SCP
    uploadArchives {
        repositories {
          repositories.mavenDeployer {
            configuration = configurations.deployerJars
              uniqueVersion = false

              repository(url: "scpexe://${warpScriptPublishURL}") {
                  authentication(userName: "${warpScriptPublishUser}")
              }
              genPomForWarpscript(pom)
          }
        }
    }

    bintray {
        dryRun = false

        user = project.hasProperty('bintrayUser') ? project.property('bintrayUser') : System.getenv('BINTRAY_USER')
        key = project.hasProperty('bintrayApiKey') ? project.property('bintrayApiKey') : System.getenv('BINTRAY_API_KEY')

        publications = [ 'warpscript' ]

        pkg {
            repo = 'maven'
            name = 'warpscript'
            licenses = ['Apache-2.0']
            vcsUrl = 'https://github.com/cityzendata/warp10-platform.git'
            version {
                name = getVersionName(warp10Version['warpscript'])
                released  = new Date()
                vcsTag = getVersionName(warp10Version['warpscript'])
            }
        }
    }

    //
    // Tasks dependencies
    //
    uploadArchives.dependsOn jar
    bintrayUpload.dependsOn jar

}

// ------------------------------------------------------------------
// --------------------- CRYPTO UTILS OF WARP10 ---------------------
// ------------------------------------------------------------------
project(':crypto') {
    archivesBaseName = 'crypto'
    version = getVersionName(warp10Version[archivesBaseName])
    //
    // Project dependencies
    //
    dependencies {
        testCompile group: 'junit', name: 'junit', version: '4.6'

        // UTILS
        compile group: 'com.google.guava', name: 'guava', version: '15.0'

        // CRYPTO JAVA PROVIDER
        compile group: 'org.bouncycastle', name: 'bcprov-jdk16', version: '1.46'

        // OSS
        compile group: 'com.geoxp.oss', name: 'oss-client', version: '1.0.0'
    }

    jar {
        zip64 = true
        manifest {
            attributes(
                    "Implementation-Title": "Warp10-crypto",
                    "Implementation-Vendor": "Warp 10",
                    "Implementation-Version": version)
        }
    }

    publishing {
        publications {
            crypto(MavenPublication) {
                from components.java
                groupId 'io.warp10'
                artifactId archivesBaseName
                version version
            }
        }
    }
}

// ------------------------------------------------------------------
// --------------------- TOKEN UTILS OF WARP10 ---------------------
// ------------------------------------------------------------------
project(':token') {
    archivesBaseName = 'token'
    version = getVersionName(warp10Version[archivesBaseName])

    // ---------------- Constants ----------------
    ext.thriftOutputDir = new File('token/src/generated/thrift');

    sourceSets {
        main {
            java {
                srcDirs 'src/generated/thrift/gen-java'
            }
        }
    }

    dependencies {
        // GROOVY DEPENDENCIES IN TEST ONLY
        testCompile group: 'org.codehaus.groovy', name: 'groovy-all', version: '2.2.1'
        testCompile group: 'junit', name: 'junit', version: '4.6'

        // WARP10 DEPENDENCIES
        compile group: 'io.warp10', name: 'crypto', version: warp10Version['crypto']
        compile group: 'io.warp10', name: 'sensision', version: '1.0.2'

        compile group: 'org.apache.thrift', name: 'libthrift', version: '0.9.1'
    }

    jar {
        zip64 = true
        manifest {
            attributes(
                    "Implementation-Title": "Warp10-token",
                    "Implementation-Vendor": "Warp 10",
                    "Implementation-Version": version)
        }
    }

    publishing {
        publications {
            token(MavenPublication) {
                from components.java
                groupId 'io.warp10'
                artifactId archivesBaseName
                version version
            }
        }
    }

    //
    // Compile task dependency
    //
    compileJava.dependsOn generateThrift;
}

// ------------------------------------------------------------------
// ------------------------- Hbase Filter----------------------------
// ------------------------------------------------------------------
project(':hbaseFilters') {
    archivesBaseName = 'hbaseFilters'
    group = 'io.warp10'
    version = getVersionName(warp10Version[archivesBaseName])

    jar {
        zip64 = true

        manifest {
            attributes(
                "Implementation-Title": "HBase Filters",
                "Implementation-Vendor": "Warp 10",
                "Implementation-Version": version)
        }

        from project(":warp10").sourceSets.main.output
        include 'org/apache/hadoop/hbase/filter/**'
    }

    publishing {
        publications {
            hbaseFilters(MavenPublication) {
                artifact file("${buildDir}/libs/hbaseFilters-" + getVersionName(warp10Version['warp10']) + ".jar")
                groupId 'io.warp10'
                artifactId archivesBaseName
                version version
            }
        }
    }

    bintray {
        dryRun = false

        user = project.hasProperty('bintrayUser') ? project.property('bintrayUser') : System.getenv('BINTRAY_USER')
        key = project.hasProperty('bintrayApiKey') ? project.property('bintrayApiKey') : System.getenv('BINTRAY_API_KEY')

        publications = [ 'hbaseFilters' ]

        pkg {
            repo = 'generic'
            name = 'hbaseFilters'
            licenses = ['Apache-2.0']
            vcsUrl = 'https://github.com/cityzendata/warp10-platform.git'
            version {
                name = getVersionName(warp10Version['hbaseFilters'])
                released  = new Date()
                vcsTag = getVersionName(warp10Version['hbaseFilters'])
            }
        }
    }

    //
    // Tasks dependencies
    //
    bintrayUpload.dependsOn jar
}<|MERGE_RESOLUTION|>--- conflicted
+++ resolved
@@ -675,16 +675,9 @@
       from project(":warp10").sourceSets.main.output
         include 'io/warp10/script/**'
         include 'io/warp10/WarpConfig.class'
-<<<<<<< HEAD
-        include 'io/warp10/DoubleUtils.class'
-        include 'io/warp10/FloatUtils.class'
-        include 'io/warp10/SmartPattern.class'
-        include 'io/warp10/WarpURLEncoder.class'
-=======
         include 'io/warp10/WarpURLEncoder.class'
         include 'io/warp10/DoubleUtils.class'
         include 'io/warp10/FloatUtils.class'
->>>>>>> 5e7614b0
         include 'io/warp10/Revision.class'
         include 'io/warp10/continuum/Configuration.class'
         include 'io/warp10/continuum/TimeSource.class'
