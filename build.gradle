--- conflicted
+++ resolved
@@ -92,7 +92,7 @@
 
         gradle.taskGraph.whenReady { graph ->
             println "building warp10 version=$version"
-            if (graph.hasTask(uploadArchives) || graph.hasTask('bintrayUpload')) {
+            if (graph.hasTask(uploadArchives) || graph.hasTask(bintrayUpload)) {
                 //if (!(version ==~ /\d+\.\d+\.\d+\-\d+\-\w+/)) {
                 //    throw new GradleException("Cannot upload archive: version ${version} is not correct (X.X.X-X-X)")
                 //}
@@ -352,621 +352,4 @@
 
 boolean isDepRequired(String currentDep ) {
     return ext.requiredLibsMc2.any { currentDep.equalsIgnoreCase(it as String) }
-}
-
-<<<<<<< HEAD
-task wrapper(type: Wrapper) {
-    gradleVersion = '4.5' //version required
-=======
-// ------------------------------------------------------------------
-// ----------------------------- WARP 10 ----------------------------
-// ------------------------------------------------------------------
-project(':warp10') {
-    archivesBaseName = 'warp10'
-    version = updateRevision(getVersionName(warp10Version[archivesBaseName]))
-
-    //
-    // Configurations
-    //
-    configurations {
-        provided
-    }
-
-    // ---------------- Constants ----------------
-    ext.thriftOutputDir = new File('warp10/src/generated/thrift');
-
-    sourceSets {
-        main {
-            compileClasspath += configurations.provided
-            java {
-                srcDirs 'src/generated/thrift/gen-java'
-            }
-        }
-    }
-
-    dependencies {
-        //
-        // io.warp10 dependencies
-        //
-        compile group: 'io.warp10', name: 'crypto', version: warp10Version['crypto']
-        compile group: 'io.warp10', name: 'token', version: warp10Version['token']
-        compile group: 'io.warp10', name: 'sensision', version: '1.0.11'
-
-        //compile group: 'org.xerial.snappy', name: 'snappy-java', version: '1.0.4.1'
-        compile group: 'joda-time', name: 'joda-time', version: '2.2'
-        compile group: 'junit', name: 'junit', version: '4.4'
-        compile group: 'com.google.inject', name: 'guice', version: '3.0'
-        compile group: 'com.google.inject.extensions', name: 'guice-servlet', version: '3.0'
-        compile group: 'org.apache.commons', name: 'commons-lang3', version: '3.6'
-        compile group: 'org.apache.commons', name: 'commons-math3', version: '3.3'
-        compile group: 'org.apache.commons', name: 'commons-math4', version: '4.0-SNAPSHOT'
-
-
-        compile group: 'org.bouncycastle', name: 'bcprov-jdk16', version: '1.46'
-
-        //
-        // Processing
-        //
-        compile group: 'org.processing', name: 'core', version: '3.0'
-
-        //
-        // Reinjin
-        //
-        compile group: 'org.renjin', name: 'renjin-script-engine', version: '0.7.1548'
-
-        //
-        // Lua
-        //
-        compile group: 'org.luaj', name: 'luaj-jse', version: '3.0.1'
-
-        //
-        // Ruby
-        //
-        compile group: 'org.jruby', name: 'jruby-complete', version: '9.0.0.0.rc2'
-
-        //
-        // Python
-        //
-        compile group: 'org.python', name: 'jython', version: '2.7.0'
-
-        //
-        // Lz4, pure Java implementation
-        //
-        //compile group: 'net.jpountz.lz4', name: 'lz4', version: '1.2.0'
-
-        //
-        // Commons CLI
-        //
-        compile group: 'commons-cli', name: 'commons-cli', version: '1.3.1'
-
-        //
-        // HBase 1.0.0
-        //
-        compile group: 'org.apache.hbase', name: 'hbase-client', version: '1.0.0'
-        compile group: 'org.apache.hbase', name: 'hbase-examples', version: '1.0.0'
-        compile group: 'org.apache.hbase', name: 'hbase-common', version: '1.0.0'
-        compile group: 'org.apache.hbase', name: 'hbase-protocol', version: '1.0.0'
-
-        // Consider using -indy version of groovy-all
-        compile group: 'org.codehaus.groovy', name: 'groovy-all', version: '2.1.6'
-        compile group: 'org.fusesource.jansi', name: 'jansi', version: '1.6'
-        //compile group: 'org.mvel', name: 'mvel2', version: '2.1.5.Final'
-        compile group: 'com.esotericsoftware.kryo', name: 'kryo', version: '2.21'
-        //compile group: 'org.eclipse.jetty', name: 'jetty-server', version: '9.0.5.v20130815'
-        //compile group: 'org.eclipse.jetty', name: 'jetty-servlets', version: '9.0.5.v20130815'
-        //compile group: 'org.eclipse.jetty.websocket', name: 'websocket-server', version: '9.0.5.v20130815'
-        //compile group: 'org.eclipse.jetty.websocket', name: 'websocket-client', version: '9.0.5.v20130815'
-        compile group: 'org.eclipse.jetty', name: 'jetty-server', version: '9.4.2.v20170220'
-        compile group: 'org.eclipse.jetty', name: 'jetty-servlets', version: '9.4.2.v20170220'
-        compile group: 'org.eclipse.jetty.websocket', name: 'websocket-server', version: '9.4.2.v20170220'
-        compile group: 'org.eclipse.jetty.websocket', name: 'websocket-client', version: '9.4.2.v20170220'
-        compile group: 'com.netflix.curator', name: 'curator-x-discovery', version: '1.3.3'
-        //compile group: 'com.google.code.gson', name: 'gson', version: '2.2.4'
-        compile group: 'io.fastjson', name: 'boon', version: '0.14'
-        compile group: 'org.slf4j', name: 'slf4j-api', version: '1.7.5'
-
-        //
-        // FFT
-        //
-        compile group: 'com.github.rwl', name: 'jtransforms', version: '2.4.0'
-
-        //
-        // Pyrolite
-        //
-        compile group: 'net.razorvine', name: 'pyrolite', version: '4.10'
-
-        //
-        // LevelDB
-        //
-        //compile group: 'leveldb', name: 'leveldb', version: '0.7-SNAPSHOT-uber'
-        compile group: 'org.fusesource.leveldbjni', name: 'leveldbjni-all', version: '1.7'
-        compile group: 'org.iq80.leveldb', name: 'leveldb', version: '0.6'
-        compile group: 'org.xerial.snappy', name: 'snappy-java', version: '1.0.5'
-        compile group: 'org.iq80.snappy', name: 'snappy', version: '0.3'
-
-        //
-        // Worf
-        //
-        compile group: 'jline', name: 'jline', version: '2.13'
-
-        //
-        // Mustache
-        //
-        compile group: 'com.github.spullara.mustache.java', name: 'compiler', version: '0.9.1'
-
-        //
-        // Geo
-        //
-        compile group: 'com.geoxp', name: 'geoxplib', version: '1.0.0-rc12'
-        compile("org.wololo:jts2geojson:0.10.0") {
-      		exclude group: 'com.vividsolutions', module: 'jts' 
-      		exclude group: 'com.vividsolutions', module: 'jts-core' 
-    	}
-
-        //
-        // Java Merge Sort
-        //
-        compile group: 'com.fasterxml.util', name: 'java-merge-sort', version: '1.0.0'
-
-        // @see http://www.mail-archive.com/dev@kafka.apache.org/msg03829.html
-        //compile("org.apache.kafka:kafka_2.9.2:0.8.1.1") {
-        compile("org.apache.kafka:kafka_2.11:0.8.2.2") {
-            exclude module: 'jms'
-            exclude module: 'jmxtools'
-            exclude module: 'jmxri'
-        }
-    }
-
-    jar {
-        zip64 = true
-
-        manifest {
-            attributes(
-                    "Implementation-Title": "Warp10",
-                    "Implementation-Vendor": "Warp 10",
-                    "Implementation-Version": version)
-        }
-    }
-
-    task pack(type: Jar) {
-        zip64 = true
-        ext.warpSuffixName = null != System.getProperty('warp') ? System.getProperty('warp') : ""
-        appendix = "${warpSuffixName}"
-
-        manifest {
-            attributes("Main-Class": "io.warp10.standalone.Warp")
-            attributes("Implementation-Title": "Warp 10")
-            attributes("Implementation-Version": version)
-        }
-
-        from files(sourceSets.main.output.classesDir)
-        from {
-            configurations.compile.collect {
-                it.isDirectory() ? it : zipTree(it).matching {
-                    exclude { it.toString().contains('/servlet-api') }
-                    exclude { it.toString().contains('jmh') }
-                    exclude { it.toString().contains('junit') }
-                    exclude { it.toString().contains('parquet') }
-                }
-            }
-        } {
-            exclude 'META-INF/*.DSA'
-            exclude 'META-INF/*.RSA'
-            exclude 'about.html'
-            exclude 'about_files/**'
-            exclude 'plugin.properties'
-            exclude 'jetty-dir.css'
-        }
-        with jar
-    }
-
-    task createTarArchive(type: Exec, dependsOn: pack) {
-        workingDir = '.'
-        commandLine = [ "${workingDir}/src/main/sh/package.sh", getVersionName(warp10Version['warp10']), "${buildDir}/..", "${quantumVersion}"]
-    }
-
-    publishing {
-        publications {
-            warp10(MavenPublication) {
-                artifact("${buildDir}/libs/warp10-" + getVersionName(warp10Version['warp10']) + ".tar.gz"){
-                    extension = 'tar.gz'
-                }
-                groupId 'io.warp10'
-                artifactId archivesBaseName
-                version version
-            }
-        }
-    }
-
-    bintray {
-        dryRun = false
-
-        user = project.hasProperty('bintrayUser') ? project.property('bintrayUser') : System.getenv('BINTRAY_USER')
-        key = project.hasProperty('bintrayApiKey') ? project.property('bintrayApiKey') : System.getenv('BINTRAY_API_KEY')
-
-        publications = [ 'warp10' ]
-
-        pkg {
-            repo = 'generic'
-            name = 'warp10'
-            licenses = ['Apache-2.0']
-            vcsUrl = 'https://github.com/cityzendata/warp10-platform.git'
-            version {
-                name = getVersionName(warp10Version['warp10'])
-                released  = new Date()
-                vcsTag = getVersionName(warp10Version['warp10'])
-            }
-        }
-    }
-
-    changelog {
-        // The title appears at the top of the changelog.
-        // Default value: the name of the project.
-        title = "${project.name} - Changelog"
-
-        // The output directory where the report is generated.
-        // Default value: main resource directory, or the "build" directory
-        outputDirectory = file("$projectDir")
-
-        // The name of the report to generate.
-        // Default value: CHANGELOG.md
-        fileName = "changelog.txt"
-
-        // The range of commits the changelog should be composed of.
-        // Default value: 'beginning' (i.e. full changelog)
-        // Possible values: 'beginning', 'last_tag', 'xxx'
-        //
-        // 'last_tag' will use all the commits since the last tag,
-        // 'beginning' will use all commits since the initial commit (default)
-        // 'xxx' will use all the tags since the 'xxx' Git reference (i.e. `since = 1.2.0` will display the changelog
-        //       since the 1.2.0 tag, excluding 1.2.0)
-        since = 'beginning'
-
-        // The output formats that should be generated.
-        // Default value: ['markdown']
-        // Possible values: 'html', 'markdown'.
-        formats = ['html', 'markdown']
-
-
-        // The Git "pretty" changelog commit format.
-        // Default value: %ad%x09%s (%an), which produces:
-        // Thu May 7 20:10:33 2015 -0400    Initial commit (Alex Selesse)
-        commitFormat = '%ad%x09%s'
-
-        // Specifies a commit format for Markdown.
-        // Default value: '* %s (%an)', which produces:
-        // * Initial commit (Alex Selesse)
-        markdown {
-            commitFormat = '* %s'
-        }
-
-        // Specifies a commit format for the HTML template.
-        // Default value: see commitFormat
-        html {
-            commitFormat = '%s'
-
-            // The Groovy HTML template used to generate the HTML changelog.
-            // See http://docs.groovy-lang.org/latest/html/documentation/template-engines.html
-        //    template = file("$projectDir/htmlTemplate").text
-        }
-
-        // A closure that returns 'true' if the line should be included in the changelog.
-        // Default value: accept everything, { true }
-        includeLines = {
-            !it.contains("Merge")
-        }
-
-        // A closure that transforms a changelog String.
-        // Default value: the identity closure, { it }
-        //
-        // For example, to remove '[ci skip]' from the changelog messages:
-        //processLines = {
-        //    String input = it as String
-        //    if (input.contains('[ci skip] ')) {
-        //        input = input.minus('[ci skip] ')
-        //    }
-        //    input
-        //}
-    }
-
-    //
-    // Tasks dependencies
-    //
-    compileJava.dependsOn generateThrift
-    pack.dependsOn generateChangelog
-    uploadArchives.dependsOn pack
-    bintrayUpload.dependsOn createTarArchive
-}
-
-// ------------------------------------------------------------------
-// ------------------------- WARPSCRIPT -----------------------------
-// ------------------------------------------------------------------
-project(':warpscript') {
-    archivesBaseName = 'warpscript'
-    group = 'io.warp10'
-    version = updateRevision(getVersionName(warp10Version[archivesBaseName]))
-
-    jar {
-      zip64 = true
-
-      manifest {
-        attributes(
-            "Implementation-Title": "WarpScript",
-            "Implementation-Vendor": "Warp 10",
-            "Implementation-Version": version)
-      }
-
-      from project(":warp10").sourceSets.main.output
-        include 'io/warp10/SortedPathIterator.class'
-        include 'io/warp10/SortedPathIterator$*'
-        include 'io/warp10/WarpClassLoader.class'
-        include 'io/warp10/script/**'
-        include 'io/warp10/CapacityExtractorOutputStream.class'
-        include 'io/warp10/udf/**'
-        include 'io/warp10/thrift/**'
-        include 'io/warp10/WarpConfig.class'
-        include 'io/warp10/WarpURLEncoder.class'
-        include 'io/warp10/DoubleUtils.class'
-        include 'io/warp10/FloatUtils.class'
-        include 'io/warp10/Revision.class'
-        include 'io/warp10/continuum/MetadataUtils.class'
-        include 'io/warp10/continuum/MetadataUtils$*'
-        include 'io/warp10/continuum/index/**'
-        include 'io/warp10/continuum/thrift/data/**'
-        include 'io/warp10/continuum/Configuration.class'
-        include 'io/warp10/continuum/TimeSource.class'
-        include 'io/warp10/continuum/TimeSource$*'
-        include 'io/warp10/continuum/TextFileShuffler.class'
-        include 'io/warp10/continuum/TextFileShuffler$*'
-        include 'io/warp10/continuum/SortUtil.class'
-        include 'io/warp10/continuum/SortUtil$*'
-        include 'io/warp10/continuum/Tokens.class'
-        include 'io/warp10/continuum/Tokens$*'
-        include 'io/warp10/continuum/gts/**'
-        include 'io/warp10/continuum/store/Constants.class'
-        include 'io/warp10/continuum/store/DirectoryClient.class'
-        include 'io/warp10/continuum/store/GTSDecoderIterator.class'
-        include 'io/warp10/continuum/store/thrift/data/**'
-        include 'io/warp10/continuum/egress/ThriftDirectoryClient.class'
-        include 'io/warp10/continuum/egress/ThriftDirectoryClient$*'
-        include 'io/warp10/warp/sdk/**'
-        include 'io/warp10/continuum/geo/GeoDirectoryClient.class'
-        include 'io/warp10/continuum/geo/GeoDirectoryThriftClient.class'
-        include 'io/warp10/continuum/geo/GeoDirectoryThriftClient$*'
-        include 'io/warp10/continuum/store/StoreClient.class'
-        include 'io/warp10/hadoop/**'
-
-        from project(":token").sourceSets.main.output
-        include 'io/warp10/quasar/token/thrift/data/**'
-        include 'io/warp10/quasar/filter/QuasarTokenFilter.class'
-        include 'io/warp10/quasar/filter/exception/QuasarTokenException.class'
-
-        from project(":crypto").sourceSets.main.output
-        include 'io/warp10/crypto/**'
-
-    }
-
-  model {
-    tasks.generatePomFileForWarpscriptPublication {
-      destination = file("$buildDir/generated-pom.xml")
-    }
-  }
-
-    publishing {
-      publications {
-        warpscript(MavenPublication) {
-          from components.java
-          groupId 'io.warp10'
-          artifactId archivesBaseName
-          version version
-          genPomForWarpscript(pom)
-        }
-      }
-    }
-
-    // DEPLOY ON MAVEN REPO WITH SCP
-    uploadArchives {
-        repositories {
-          repositories.mavenDeployer {
-            configuration = configurations.deployerJars
-              uniqueVersion = false
-
-              repository(url: "scpexe://${warpScriptPublishURL}") {
-                  authentication(userName: "${warpScriptPublishUser}")
-              }
-              genPomForWarpscript(pom)
-          }
-        }
-    }
-
-    bintray {
-        dryRun = false
-
-        user = project.hasProperty('bintrayUser') ? project.property('bintrayUser') : System.getenv('BINTRAY_USER')
-        key = project.hasProperty('bintrayApiKey') ? project.property('bintrayApiKey') : System.getenv('BINTRAY_API_KEY')
-
-        publications = [ 'warpscript' ]
-
-        pkg {
-            repo = 'maven'
-            name = 'warpscript'
-            licenses = ['Apache-2.0']
-            vcsUrl = 'https://github.com/cityzendata/warp10-platform.git'
-            version {
-                name = getVersionName(warp10Version['warpscript'])
-                released  = new Date()
-                vcsTag = getVersionName(warp10Version['warpscript'])
-            }
-        }
-    }
-
-    //
-    // Tasks dependencies
-    //
-    uploadArchives.dependsOn jar
-    bintrayUpload.dependsOn jar
-
-}
-
-// ------------------------------------------------------------------
-// --------------------- CRYPTO UTILS OF WARP10 ---------------------
-// ------------------------------------------------------------------
-project(':crypto') {
-    archivesBaseName = 'crypto'
-    version = getVersionName(warp10Version[archivesBaseName])
-    //
-    // Project dependencies
-    //
-    dependencies {
-        testCompile group: 'junit', name: 'junit', version: '4.6'
-
-        // UTILS
-        compile group: 'com.google.guava', name: 'guava', version: '15.0'
-
-        // CRYPTO JAVA PROVIDER
-        compile group: 'org.bouncycastle', name: 'bcprov-jdk16', version: '1.46'
-
-        // OSS
-        compile group: 'com.geoxp.oss', name: 'oss-client', version: '1.0.0'
-    }
-
-    jar {
-        zip64 = true
-        manifest {
-            attributes(
-                    "Implementation-Title": "Warp10-crypto",
-                    "Implementation-Vendor": "Warp 10",
-                    "Implementation-Version": version)
-        }
-    }
-
-    publishing {
-        publications {
-            crypto(MavenPublication) {
-                from components.java
-                groupId 'io.warp10'
-                artifactId archivesBaseName
-                version version
-            }
-        }
-    }
-}
-
-// ------------------------------------------------------------------
-// --------------------- TOKEN UTILS OF WARP10 ---------------------
-// ------------------------------------------------------------------
-project(':token') {
-    archivesBaseName = 'token'
-    version = getVersionName(warp10Version[archivesBaseName])
-
-    // ---------------- Constants ----------------
-    ext.thriftOutputDir = new File('token/src/generated/thrift');
-
-    sourceSets {
-        main {
-            java {
-                srcDirs 'src/generated/thrift/gen-java'
-            }
-        }
-    }
-
-    dependencies {
-        // GROOVY DEPENDENCIES IN TEST ONLY
-        testCompile group: 'org.codehaus.groovy', name: 'groovy-all', version: '2.2.1'
-        testCompile group: 'junit', name: 'junit', version: '4.6'
-        testCompile group: 'org.slf4j', name: 'slf4j-log4j12', version: '1.7.21'
-
-        // WARP10 DEPENDENCIES
-        compile group: 'io.warp10', name: 'crypto', version: warp10Version['crypto']
-        compile group: 'io.warp10', name: 'sensision', version: '1.0.11'
-
-        compile group: 'org.apache.thrift', name: 'libthrift', version: '0.9.1'
-    }
-
-    jar {
-        zip64 = true
-        manifest {
-            attributes(
-                    "Implementation-Title": "Warp10-token",
-                    "Implementation-Vendor": "Warp 10",
-                    "Implementation-Version": version)
-        }
-    }
-
-    publishing {
-        publications {
-            token(MavenPublication) {
-                from components.java
-                groupId 'io.warp10'
-                artifactId archivesBaseName
-                version version
-            }
-        }
-    }
-
-    //
-    // Compile task dependency
-    //
-    compileJava.dependsOn generateThrift;
-}
-
-// ------------------------------------------------------------------
-// ------------------------- Hbase Filter----------------------------
-// ------------------------------------------------------------------
-project(':hbaseFilters') {
-    archivesBaseName = 'hbaseFilters'
-    group = 'io.warp10'
-    version = getVersionName(warp10Version[archivesBaseName])
-
-    jar {
-        zip64 = true
-
-        manifest {
-            attributes(
-                "Implementation-Title": "HBase Filters",
-                "Implementation-Vendor": "Warp 10",
-                "Implementation-Version": version)
-        }
-
-        from project(":warp10").sourceSets.main.output
-        include 'org/apache/hadoop/hbase/filter/**'
-    }
-
-    publishing {
-        publications {
-            hbaseFilters(MavenPublication) {
-                artifact file("${buildDir}/libs/hbaseFilters-" + getVersionName(warp10Version['warp10']) + ".jar")
-                groupId 'io.warp10'
-                artifactId archivesBaseName
-                version version
-            }
-        }
-    }
-
-    bintray {
-        dryRun = false
-
-        user = project.hasProperty('bintrayUser') ? project.property('bintrayUser') : System.getenv('BINTRAY_USER')
-        key = project.hasProperty('bintrayApiKey') ? project.property('bintrayApiKey') : System.getenv('BINTRAY_API_KEY')
-
-        publications = [ 'hbaseFilters' ]
-
-        pkg {
-            repo = 'generic'
-            name = 'hbaseFilters'
-            licenses = ['Apache-2.0']
-            vcsUrl = 'https://github.com/cityzendata/warp10-platform.git'
-            version {
-                name = getVersionName(warp10Version['hbaseFilters'])
-                released  = new Date()
-                vcsTag = getVersionName(warp10Version['hbaseFilters'])
-            }
-        }
-    }
-
-    //
-    // Tasks dependencies
-    //
-    bintrayUpload.dependsOn jar
->>>>>>> c25c876f
 }