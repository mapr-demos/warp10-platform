--- conflicted
+++ resolved
@@ -3953,11 +3953,7 @@
     Map<String,String> labels = new HashMap<String,String>();
     
     if (!newlabels.containsKey(null)) {
-<<<<<<< HEAD
       labels.putAll(metadata.getLabels());
-=======
-      labels.putAll(gts.getLabels());
->>>>>>> f69a38ad
     }
     
     for (String name: newlabels.keySet()) {
